<<<<<<< HEAD
import CredentialsProvider from "next-auth/providers/credentials";
import { Dao } from "@/lib/db/mysql";
=======
import NextAuth from "next-auth"
import GithubProvider from "next-auth/providers/github"
import CredentialsProvider from "next-auth/providers/credentials"
import KeycloakProvider from "next-auth/providers/keycloak"
// import jwt from 'jsonwebtoken'
import * as jose from 'jose'
>>>>>>> 399cc3e2

const authOptions = {
  secret: process.env.NEXTAUTH_SECRET as string,
  // Configure one or more authentication providers
  providers: [] as any[],
  callbacks: {
    async jwt({ token, user, account }) {
      let roles = undefined as
        | { [key: string]: { roles: Array<any> } }
        | undefined

      if (account?.access_token) {
        let decodedToken = jose.decodeJwt(account?.access_token)
        if (decodedToken && typeof decodedToken !== 'string') {
          roles = (decodedToken?.realm_access as any)?.roles
        }
      }
      token = { roles, ...token, ...user }
      console.log("[jwt callback] token " + JSON.stringify(token))
      return token;
    },
    async session({ session, token, user }) {
      // Send properties to the client, like an access_token from a provider.
      session.user = token;
      return session;
    },
  },
  pages: {
    signIn: '/auth/signin',
  }
}



// GithubProvider({
//   clientId: process.env.CSVIEWER_GITHUB_ID,
//   clientSecret: process.env.CSVIEWER_GITHUB_SECRET,
// }),
if (process.env.SYSTEMS)
  authOptions.providers.push(CredentialsProvider({
    // The name to display on the sign in form (e.g. "Sign in with...")
    name: "Credentials",
    // `credentials` is used to generate a form on the sign in page.
    // You can specify which fields should be submitted, by adding keys to the `credentials` object.
    // e.g. domain, username, password, 2FA token, etc.
    // You can pass any HTML attribute to the <input> tag through the object.
    credentials: {
      system: {
        label: "System",
        type: "text",
        placeholder: "Enter System",
      },
      email: {
        label: "Email",
        type: "text",
        placeholder: "Enter email",
      },
      password: {
        label: "Password",
        type: "password",
        placeholder: "Enter Password",
      },
    },

    async authorize(credentials, req) {
      const system = credentials?.system
      const email = credentials?.email
      const password = credentials?.password
      const res = await fetch(`${process.env.NEXTAUTH_URL_INTERNAL as string}/api/login`, {
        method: "POST",
        headers: {
          "Content-Type": "application/json",
        },
        body: JSON.stringify({
          system,
          email,
          password,
        }),
      });
      const user = await res.json();
      if (res.ok && user) {
        return user;
      } else return null;
    },
  }))

if (process.env.KEYCLOAK_ID)
  authOptions.providers.push(KeycloakProvider({
    clientId: process.env.KEYCLOAK_ID as string,
    clientSecret: process.env.KEYCLOAK_SECRET as string,
    issuer: process.env.KEYCLOAK_ISSUER,
  }))

export default authOptions<|MERGE_RESOLUTION|>--- conflicted
+++ resolved
@@ -1,14 +1,7 @@
-<<<<<<< HEAD
 import CredentialsProvider from "next-auth/providers/credentials";
-import { Dao } from "@/lib/db/mysql";
-=======
-import NextAuth from "next-auth"
-import GithubProvider from "next-auth/providers/github"
-import CredentialsProvider from "next-auth/providers/credentials"
-import KeycloakProvider from "next-auth/providers/keycloak"
+import KeycloakProvider from "next-auth/providers/keycloak";
 // import jwt from 'jsonwebtoken'
-import * as jose from 'jose'
->>>>>>> 399cc3e2
+import * as jose from "jose";
 
 const authOptions = {
   secret: process.env.NEXTAUTH_SECRET as string,
@@ -18,16 +11,16 @@
     async jwt({ token, user, account }) {
       let roles = undefined as
         | { [key: string]: { roles: Array<any> } }
-        | undefined
+        | undefined;
 
       if (account?.access_token) {
-        let decodedToken = jose.decodeJwt(account?.access_token)
-        if (decodedToken && typeof decodedToken !== 'string') {
-          roles = (decodedToken?.realm_access as any)?.roles
+        let decodedToken = jose.decodeJwt(account?.access_token);
+        if (decodedToken && typeof decodedToken !== "string") {
+          roles = (decodedToken?.realm_access as any)?.roles;
         }
       }
-      token = { roles, ...token, ...user }
-      console.log("[jwt callback] token " + JSON.stringify(token))
+      token = { roles, ...token, ...user };
+      console.log("[jwt callback] token " + JSON.stringify(token));
       return token;
     },
     async session({ session, token, user }) {
@@ -37,17 +30,15 @@
     },
   },
   pages: {
-    signIn: '/auth/signin',
-  }
-}
-
-
+    signIn: "/auth/signin",
+  },
+};
 
 // GithubProvider({
 //   clientId: process.env.CSVIEWER_GITHUB_ID,
 //   clientSecret: process.env.CSVIEWER_GITHUB_SECRET,
 // }),
-if (process.env.SYSTEMS)
+if (process.env.SYSTEMS) {
   authOptions.providers.push(CredentialsProvider({
     // The name to display on the sign in form (e.g. "Sign in with...")
     name: "Credentials",
@@ -74,32 +65,37 @@
     },
 
     async authorize(credentials, req) {
-      const system = credentials?.system
-      const email = credentials?.email
-      const password = credentials?.password
-      const res = await fetch(`${process.env.NEXTAUTH_URL_INTERNAL as string}/api/login`, {
-        method: "POST",
-        headers: {
-          "Content-Type": "application/json",
+      const system = credentials?.system;
+      const email = credentials?.email;
+      const password = credentials?.password;
+      const res = await fetch(
+        `${process.env.NEXTAUTH_URL_INTERNAL as string}/api/login`,
+        {
+          method: "POST",
+          headers: {
+            "Content-Type": "application/json",
+          },
+          body: JSON.stringify({
+            system,
+            email,
+            password,
+          }),
         },
-        body: JSON.stringify({
-          system,
-          email,
-          password,
-        }),
-      });
+      );
       const user = await res.json();
       if (res.ok && user) {
         return user;
       } else return null;
     },
-  }))
+  }));
+}
 
-if (process.env.KEYCLOAK_ID)
+if (process.env.KEYCLOAK_ID) {
   authOptions.providers.push(KeycloakProvider({
     clientId: process.env.KEYCLOAK_ID as string,
     clientSecret: process.env.KEYCLOAK_SECRET as string,
     issuer: process.env.KEYCLOAK_ISSUER,
-  }))
+  }));
+}
 
-export default authOptions+export default authOptions;