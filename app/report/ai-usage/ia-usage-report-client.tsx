--- conflicted
+++ resolved
@@ -33,15 +33,13 @@
     const [modalOpen, setModalOpen] = useState(false)
     const [modalRow, setModalRow] = useState<any | null>(null)
 
-<<<<<<< HEAD
-    // Limpa os registros quando filtros mudam (não depende de rows para evitar warning de dependências)
+    // Limpa os registros quando filtros mudam
     useEffect(() => {
         setRows([])
+        setShowDetail(false)
+        setDetailRows([])
+        setDetailContext(null)
     }, [cpfInput, startDate, endDate, groupBy])
-=======
-    // Limpa os registros quando filtros mudam
-    useEffect(() => { if (rows.length) setRows([]); setShowDetail(false); setDetailRows([]); setDetailContext(null) }, [cpfInput, startDate, endDate, groupBy])
->>>>>>> afb2fcb3
 
     const processes = useMemo(() => processInput.split(',').map(p => p.trim()).filter(Boolean), [processInput])
     const cpfs = useMemo(() => cpfInput.split(',').map(c => c.replace(/\D/g, '').trim()).filter(Boolean), [cpfInput])
@@ -334,7 +332,7 @@
                         )}
                     </Modal.Footer>
                 </Modal>
-                </>
+            </>
             }
         </Container>
     )
